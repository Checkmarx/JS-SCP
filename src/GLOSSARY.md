## Hazardous Characters

Any character or encoded representation of a character that can effect the
intended operation of the application or associated system by being interpreted
to have a special meaning, outside the intended use of the character. These
characters may be used to:

* Altering the structure of existing code or statements
* Inserting new unintended code
* Altering paths
* Causing unexpected outcomes from program functions or routines
* Causing error conditions
* Having any of the above effects on down stream applications or systems

## Regular Expression

A regular expression (regex or regexp for short) is a special text string for describing a search pattern. ([source][regex])

## ReDoS

Regular expression Denial of Service (ReDoS) is a Denial of Service attack,
that exploits the fact that most Regular Expression implementations may reach
extreme situations that cause them to work very slowly (exponentially related
to input size).

## dot-dot-slash

Path alteration characters like `../` and `..\`

## Sanitization

Sanitization refers to the process of removing or replacing submitted data to
ensure that it is valid and safe.

## Canonicalize

To reduce various encodings and representations of data to a single simple form.

<<<<<<< HEAD
## CDN

Content Delivery Network or Content Distribution Network is a geographically
distributed network of proxy servers and their data centers. The goal is to
distribute service spatially relative to end-users to provide high availability
and high performance. ([source][cdn])

## SRI

Subresource Integrity (SRI) is a security feature that enables browsers to verify that files they fetch (for example, from a CDN) are delivered without unexpected manipulation. It works by allowing you to provide a cryptographic hash that a fetched file must match. ([source][sri])

## CSP 

Content Security Policy is a computer security standard introduced to prevent
cross-site scripting (XSS), clickjacking and other code injection attacks
resulting from execution of malicious content in the trusted web page context.
([source][csp])

## Sandbox

Sandbox is a security mechanism for separating running programs, usually in an
effort to mitigate system failures or software vulnerabilities from spreading.
It is often used to execute untested or untrusted programs or code, possibly
from unverified or untrusted third parties, suppliers, users or websites,
without risking harm to the host machine or operating system.
([source][sandbox])

[1]: http://www.regular-expressions.info/
[cdn]: https://en.wikipedia.org/wiki/Content_delivery_network
[sri]: https://developer.mozilla.org/en-US/docs/Web/Security/Subresource_Integrity
[csp]: https://en.wikipedia.org/wiki/Content_Security_Policy
[sandbox]: https://en.wikipedia.org/wiki/Sandbox_(computer_security)
=======
## XSS 

Cross-Site Scripting is an attack that consists in injecting malicious
JavaScript code in the website.

## DOM

Document Object Model (DOM) is a cross-platform and language-independent
application programming interface that treats an HTML, XHTML, or XML document as
a tree structure wherein each node is an object representing a part of the
document. ([source][dom])

## URI

Unified Resource Identifier

## JSON

JavaScript Object Notation is a lightweight data-interchange format. It is
easy for humans to read and write. It is easy for machines to parse and
generate. It is based on a subset of the JavaScript Programming Language,
Standard ECMA-262 3rd Edition - December 1999. JSON is a text format that is
completely language independent but uses conventions that are familiar to
programmers of the C-family of languages, including C, C++, C#, Java,
JavaScript, Perl, Python, and many others. These properties make JSON an ideal
data-interchange language. ([source][json])

## CSRF

Cross-Site Request Forgery (CSRF) "_is an attack that forces an end user to
execute unwanted actions on a web application in which they're currently
authenticated._" ([source][csrf]).

## MitM

The Man-in-the-Middle attack intercepts a communication between two systems.
Using different techniques, the attacker splits the original TCP connection
into 2 new connections, one between the client and the attacker and the other
between the attacker and the server. Once the TCP connection is intercepted,
the attacker acts as a proxy, being able to read, insert and modify the data in
the intercepted communication. ([source][mitm])

## TLS

Transport Layer Security is a cryptographic protocol that provides
communication security over a computer network.

[SSL](#ssl) is the TLS predecessor. 

## SSL

Secure Sockets Layer is a cryptographic protocol that provides communication
security over a computer network.

[TLS](#tls) is the successor of SSL.

## POODLE

Padding Oracle On Downgraded Legacy Encryption is a Man-in-the-Middle (MitM)
exploit which takes advantage of internet and security software clients'
fallback to SSL 3.0, allowing an attacker to reveal unencrypted messages (on
average after 256 requests, 1 byte of unencrypted messages will be revealed).

## BEAST

Browser Exploit Against SSL/TLS is a proof-of-concept demonstrated by Thai
Duong and Juliano Rizzo back in 2011, which violates browsers'  same origin
policy constraints, for a long-known cipher block chaining (CBC) vulnerability
in TLS 1.0. ([source][beast])

[regex]: http://www.regular-expressions.info/
[csrf]: https://www.owasp.org/index.php/Cross-Site_Request_Forgery_
[mitm]: https://www.owasp.org/index.php/Man-in-the-middle_attack
[beast]: https://en.wikipedia.org/wiki/Transport_Layer_Security#BEAST_attack
[dom]: https://en.wikipedia.org/wiki/Document_Object_Model
[json]: http://www.json.org/
>>>>>>> ac836c5a
<|MERGE_RESOLUTION|>--- conflicted
+++ resolved
@@ -14,7 +14,8 @@
 
 ## Regular Expression
 
-A regular expression (regex or regexp for short) is a special text string for describing a search pattern. ([source][regex])
+A regular expression (regex or regexp for short) is a special text string for
+describing a search pattern. ([source][regex])
 
 ## ReDoS
 
@@ -36,7 +37,6 @@
 
 To reduce various encodings and representations of data to a single simple form.
 
-<<<<<<< HEAD
 ## CDN
 
 Content Delivery Network or Content Distribution Network is a geographically
@@ -46,12 +46,15 @@
 
 ## SRI
 
-Subresource Integrity (SRI) is a security feature that enables browsers to verify that files they fetch (for example, from a CDN) are delivered without unexpected manipulation. It works by allowing you to provide a cryptographic hash that a fetched file must match. ([source][sri])
+Subresource Integrity (SRI) is a security feature that enables browsers to
+verify that files they fetch (for example, from a CDN) are delivered without
+unexpected manipulation. It works by allowing you to provide a cryptographic
+hash that a fetched file must match. ([source][sri])
 
 ## CSP 
 
 Content Security Policy is a computer security standard introduced to prevent
-cross-site scripting (XSS), clickjacking and other code injection attacks
+cross-site scripting (XSS), _clickjacking_ and other code injection attacks
 resulting from execution of malicious content in the trusted web page context.
 ([source][csp])
 
@@ -64,12 +67,6 @@
 without risking harm to the host machine or operating system.
 ([source][sandbox])
 
-[1]: http://www.regular-expressions.info/
-[cdn]: https://en.wikipedia.org/wiki/Content_delivery_network
-[sri]: https://developer.mozilla.org/en-US/docs/Web/Security/Subresource_Integrity
-[csp]: https://en.wikipedia.org/wiki/Content_Security_Policy
-[sandbox]: https://en.wikipedia.org/wiki/Sandbox_(computer_security)
-=======
 ## XSS 
 
 Cross-Site Scripting is an attack that consists in injecting malicious
@@ -146,4 +143,7 @@
 [beast]: https://en.wikipedia.org/wiki/Transport_Layer_Security#BEAST_attack
 [dom]: https://en.wikipedia.org/wiki/Document_Object_Model
 [json]: http://www.json.org/
->>>>>>> ac836c5a
+[cdn]: https://en.wikipedia.org/wiki/Content_delivery_network
+[sri]: https://developer.mozilla.org/en-US/docs/Web/Security/Subresource_Integrity
+[csp]: https://en.wikipedia.org/wiki/Content_Security_Policy
+[sandbox]: https://en.wikipedia.org/wiki/Sandbox_(computer_security)