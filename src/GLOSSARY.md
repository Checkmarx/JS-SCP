--- conflicted
+++ resolved
@@ -14,7 +14,7 @@
 
 ## Regular Expression
 
-A regular expression (regex or regexp for short) is a special text string for describing a search pattern. ([source][1])
+A regular expression (regex or regexp for short) is a special text string for describing a search pattern. ([source][regex])
 
 ## ReDoS
 
@@ -36,16 +36,12 @@
 
 To reduce various encodings and representations of data to a single simple form.
 
-<<<<<<< HEAD
 ## CSRF
 
 Cross-Site Request Forgery (CSRF) "_is an attack that forces an end user to
 execute unwanted actions on a web application in which they're currently
-authenticated._" ([source][2]).
+authenticated._" ([source][csrf]).
 
-[1]: http://www.regular-expressions.info/
-[2]: https://www.owasp.org/index.php/Cross-Site_Request_Forgery_(CSRF)
-=======
 ## MitM
 
 The Man-in-the-Middle attack intercepts a communication between two systems.
@@ -53,7 +49,7 @@
 into 2 new connections, one between the client and the attacker and the other
 between the attacker and the server. Once the TCP connection is intercepted,
 the attacker acts as a proxy, being able to read, insert and modify the data in
-the intercepted communication. ([source][2])
+the intercepted communication. ([source][mitm])
 
 ## TLS
 
@@ -81,9 +77,9 @@
 Browser Exploit Against SSL/TLS is a proof-of-concept demonstrated by Thai
 Duong and Juliano Rizzo back in 2011, which violates browsers'  same origin
 policy constraints, for a long-known cipher block chaining (CBC) vulnerability
-in TLS 1.0. ([source][3])
+in TLS 1.0. ([source][beast])
 
-[1]: http://www.regular-expressions.info/
-[2]: https://www.owasp.org/index.php/Man-in-the-middle_attack
-[3]: https://en.wikipedia.org/wiki/Transport_Layer_Security#BEAST_attack
->>>>>>> 5bc04292
+[regex]: http://www.regular-expressions.info/
+[csrf]: https://www.owasp.org/index.php/Cross-Site_Request_Forgery_
+[mitm]: https://www.owasp.org/index.php/Man-in-the-middle_attack
+[beast]: https://en.wikipedia.org/wiki/Transport_Layer_Security#BEAST_attack