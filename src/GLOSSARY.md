--- conflicted
+++ resolved
@@ -37,7 +37,6 @@
 
 To reduce various encodings and representations of data to a single simple form.
 
-<<<<<<< HEAD
 ## CDN
 
 Content Delivery Network or Content Distribution Network is a geographically
@@ -151,6 +150,15 @@
 indefinitely disrupting services of a host connected to the Internet.
 ([source][dos])
 
+## ES6
+
+ECMAScript 6th Edition.
+
+ECMAScript (or ES) is a trademarked scripting-language specification
+standardized by Ecma International in ECMA-262 and ISO/IEC 16262. It was created
+to standardize JavaScript, so as to foster multiple independent implementations.
+([source][ecma])
+
 [regex]: http://www.regular-expressions.info/
 [csrf]: https://www.owasp.org/index.php/Cross-Site_Request_Forgery_
 [mitm]: https://www.owasp.org/index.php/Man-in-the-middle_attack
@@ -162,16 +170,4 @@
 [csp]: https://en.wikipedia.org/wiki/Content_Security_Policy
 [sandbox]: https://en.wikipedia.org/wiki/Sandbox_(computer_security)
 [dos]: https://en.wikipedia.org/wiki/Denial-of-service_attack
-=======
-## ES6
-
-ECMAScript 6th Edition.
-
-ECMAScript (or ES) is a trademarked scripting-language specification
-standardized by Ecma International in ECMA-262 and ISO/IEC 16262. It was created
-to standardize JavaScript, so as to foster multiple independent implementations.
-([source][ecma])
-
-[1]: http://www.regular-expressions.info/
-[ecma]: https://en.wikipedia.org/wiki/ECMAScript
->>>>>>> 3e61057d
+[ecma]: https://en.wikipedia.org/wiki/ECMAScript